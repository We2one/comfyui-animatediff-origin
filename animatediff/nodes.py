--- conflicted
+++ resolved
@@ -9,155 +9,12 @@
 from PIL.PngImagePlugin import PngInfo
 
 import folder_paths
-<<<<<<< HEAD
-import comfy.ldm.modules.diffusionmodules.openaimodel as openaimodel
-import comfy.model_management as model_management
-from comfy.model_base import BaseModel
-from comfy.ldm.modules.attention import SpatialTransformer
-from comfy.utils import load_torch_file, calculate_parameters
-from nodes import KSampler
-
-from .logger import logger
-from .motion_module import MotionWrapper, VanillaTemporalModule
-from .model_utils import get_available_models, get_model_path, get_model_hash
-from .utils import pil2tensor
-
-from notifier.notify import notifyAll
-
-def forward_timestep_embed(
-    ts, x, emb, context=None, transformer_options={}, output_shape=None
-):
-    for layer in ts:
-        if isinstance(layer, openaimodel.TimestepBlock):
-            x = layer(x, emb)
-        elif isinstance(layer, VanillaTemporalModule):
-            x = layer(x, context)
-        elif isinstance(layer, SpatialTransformer):
-            x = layer(x, context, transformer_options)
-            transformer_options["current_index"] += 1
-        elif isinstance(layer, openaimodel.Upsample):
-            x = layer(x, output_shape=output_shape)
-        else:
-            x = layer(x)
-    return x
-
-
-def groupnorm_mm_factory(video_length: int):
-    def groupnorm_mm_forward(self, input: Tensor) -> Tensor:
-        # axes_factor normalizes batch based on total conds and unconds passed in batch;
-        # the conds and unconds per batch can change based on VRAM optimizations that may kick in
-        axes_factor = input.size(0) // video_length
-
-        input = rearrange(input, "(b f) c h w -> b c f h w", b=axes_factor)
-        input = group_norm(input, self.num_groups,
-                           self.weight, self.bias, self.eps)
-        input = rearrange(input, "b c f h w -> (b f) c h w", b=axes_factor)
-        return input
-
-    return groupnorm_mm_forward
-
-
-orig_forward_timestep_embed = openaimodel.forward_timestep_embed
-orig_maximum_batch_area = model_management.maximum_batch_area
-orig_groupnorm_forward = torch.nn.GroupNorm.forward
-openaimodel.forward_timestep_embed = forward_timestep_embed
-
-motion_modules: Dict[str, MotionWrapper] = {}
-
-
-def load_motion_module(model_name: str):
-    model_path = get_model_path(model_name)
-    model_hash = get_model_hash(model_path)
-    if model_hash not in motion_modules:
-        logger.info(f"Loading motion module {model_name}")
-        mm_state_dict = load_torch_file(model_path)
-        motion_module = MotionWrapper.from_pretrained(
-            mm_state_dict, model_name)
-
-        params = calculate_parameters(mm_state_dict, "")
-        if model_management.should_use_fp16(model_params=params):
-            logger.info(f"Converting motion module to fp16.")
-            motion_module.half()
-        offload_device = model_management.unet_offload_device()
-        motion_module = motion_module.to(offload_device)
-
-        motion_modules[model_hash] = motion_module
-
-    return motion_modules[model_hash]
-
-
-def inject_motion_module_to_unet_legacy(unet, motion_module: MotionWrapper):
-    for mm_idx, unet_idx in enumerate([1, 2, 4, 5, 7, 8, 10, 11]):
-        mm_idx0, mm_idx1 = mm_idx // 2, mm_idx % 2
-        unet.input_blocks[unet_idx].append(
-            motion_module.down_blocks[mm_idx0].motion_modules[mm_idx1]
-        )
-
-    for unet_idx in range(12):
-        mm_idx0, mm_idx1 = unet_idx // 3, unet_idx % 3
-        if unet_idx % 2 == 2:
-            unet.output_blocks[unet_idx].insert(
-                -1, motion_module.up_blocks[mm_idx0].motion_modules[mm_idx1]
-            )
-        else:
-            unet.output_blocks[unet_idx].append(
-                motion_module.up_blocks[mm_idx0].motion_modules[mm_idx1]
-            )
-    if motion_module.is_v2:
-        unet.middle_block.insert(-1, motion_module.mid_block.motion_modules[0])
-
-    unet.motion_module = motion_module
-
-
-def eject_motion_module_from_unet_legacy(unet):
-    for unet_idx in [1, 2, 4, 5, 7, 8, 10, 11]:
-        unet.input_blocks[unet_idx].pop(-1)
-
-    for unet_idx in range(12):
-        if unet_idx % 2 == 2:
-            unet.output_blocks[unet_idx].pop(-2)
-        else:
-            unet.output_blocks[unet_idx].pop(-1)
-
-    if unet.motion_module.is_v2:
-        unet.middle_block.pop(-2)
-
-    del unet.motion_module
-
-
-def inject_motion_module_to_unet(unet, motion_module: MotionWrapper):
-    for mm_idx, unet_idx in enumerate([1, 2, 4, 5, 7, 8, 10, 11]):
-        mm_idx0, mm_idx1 = mm_idx // 2, mm_idx % 2
-        unet.input_blocks[unet_idx].append(
-            motion_module.down_blocks[mm_idx0].motion_modules[mm_idx1]
-        )
-
-    for unet_idx in range(12):
-        mm_idx0, mm_idx1 = unet_idx // 3, unet_idx % 3
-        if unet_idx % 3 == 2 and unet_idx != 11:
-            unet.output_blocks[unet_idx].insert(
-                -1, motion_module.up_blocks[mm_idx0].motion_modules[mm_idx1]
-            )
-        else:
-            unet.output_blocks[unet_idx].append(
-                motion_module.up_blocks[mm_idx0].motion_modules[mm_idx1]
-            )
-    if motion_module.is_v2:
-        unet.middle_block.insert(-1, motion_module.mid_block.motion_modules[0])
-
-    unet.motion_module = motion_module
-
-
-def eject_motion_module_from_unet(unet):
-    for unet_idx in [1, 2, 4, 5, 7, 8, 10, 11]:
-        unet.input_blocks[unet_idx].pop(-1)
-=======
->>>>>>> 52609c02
 
 from .model_utils import get_available_models, load_motion_module
 from .utils import pil2tensor
 from .sampler import AnimateDiffSampler, AnimateDiffSlidingWindowOptions
 
+from notifier.notify import notifyAll
 
 SLIDING_CONTEXT_LENGTH = 16
 
